--- conflicted
+++ resolved
@@ -75,11 +75,8 @@
     Page_Transcoding,
     Page_Remote,
     Page_Wiimotedev,
-<<<<<<< HEAD
     Page_Subsonic,
-=======
     Page_Podcasts,
->>>>>>> 20031870
   };
 
   enum Role {
