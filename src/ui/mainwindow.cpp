--- conflicted
+++ resolved
@@ -86,13 +86,9 @@
 #include "ui/organisedialog.h"
 #include "ui/organiseerrordialog.h"
 #include "ui/qtsystemtrayicon.h"
-<<<<<<< HEAD
-#include "ui/ripcd.h"
-=======
 #ifdef HAVE_AUDIOCD
 #include "ui/ripcd.h"
 #endif
->>>>>>> f78ba771
 #include "ui/settingsdialog.h"
 #include "ui/systemtrayicon.h"
 #include "ui/trackselectiondialog.h"
@@ -352,15 +348,11 @@
   connect(ui_->action_shuffle, SIGNAL(triggered()), app_->playlist_manager(), SLOT(ShuffleCurrent()));
   connect(ui_->action_open_media, SIGNAL(triggered()), SLOT(AddFile()));
   connect(ui_->action_open_cd, SIGNAL(triggered()), SLOT(AddCDTracks()));
-<<<<<<< HEAD
-  connect(ui_->action_rip_audio_cd, SIGNAL(triggered()), SLOT(OpenRipCD()));
-=======
   #ifdef HAVE_AUDIOCD
     connect(ui_->action_rip_audio_cd, SIGNAL(triggered()), SLOT(OpenRipCD()));
   #else
     ui_->action_rip_audio_cd->setVisible(false);
   #endif
->>>>>>> f78ba771
   connect(ui_->action_add_file, SIGNAL(triggered()), SLOT(AddFile()));
   connect(ui_->action_add_folder, SIGNAL(triggered()), SLOT(AddFolder()));
   connect(ui_->action_add_stream, SIGNAL(triggered()), SLOT(AddStream()));
@@ -1686,15 +1678,6 @@
   AddToPlaylist(data);
 }
 
-<<<<<<< HEAD
-void MainWindow::OpenRipCD() {
-	if (!rip_cd_) {
-		rip_cd_.reset(new RipCD);
-	  }
-	rip_cd_->show();
-}
-
-=======
 
 void MainWindow::OpenRipCD() {
   #ifdef HAVE_AUDIOCD
@@ -1711,7 +1694,6 @@
 }
 
 
->>>>>>> f78ba771
 void MainWindow::AddCDTracks() {
   MimeData* data = new MimeData;
   // We are putting empty data, but we specify cdda mimetype to indicate that
