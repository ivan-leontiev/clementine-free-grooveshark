--- conflicted
+++ resolved
@@ -329,14 +329,9 @@
   g_object_set(G_OBJECT(equalizer_), "num-bands", 10, nullptr);
 
   int last_band_frequency = 0;
-<<<<<<< HEAD
-  for (int i=0 ; i<kEqBandCount ; ++i) {
-    GstObject* band = GST_OBJECT(gst_child_proxy_get_child_by_index(GST_CHILD_PROXY(equalizer_), i));
-=======
   for (int i = 0; i < kEqBandCount; ++i) {
-    GstObject* band =
-        gst_child_proxy_get_child_by_index(GST_CHILD_PROXY(equalizer_), i);
->>>>>>> 0cd3d9b3
+    GstObject* band = GST_OBJECT(gst_child_proxy_get_child_by_index(
+        GST_CHILD_PROXY(equalizer_), i));
 
     const float frequency = kEqBandFrequencies[i];
     const float bandwidth = frequency - last_band_frequency;
@@ -370,23 +365,14 @@
 
   // Create the caps to put in each path in the tee.  The scope path gets 16-bit
   // ints and the audiosink path gets float32.
-<<<<<<< HEAD
-  GstCaps* caps16 = gst_caps_new_simple (
-      "audio/x-raw",
-      "format", G_TYPE_STRING, "S16LE",
-      NULL);
-
-  GstCaps* caps32 = gst_caps_new_simple (
-      "audio/x-raw",
-      "format", G_TYPE_STRING, "F32LE",
-      NULL);
-=======
-  GstCaps* caps16 =
-      gst_caps_new_simple("audio/x-raw-int", "width", G_TYPE_INT, 16, "signed",
-                          G_TYPE_BOOLEAN, true, nullptr);
-  GstCaps* caps32 = gst_caps_new_simple("audio/x-raw-float", "width",
-                                        G_TYPE_INT, 32, nullptr);
->>>>>>> 0cd3d9b3
+  GstCaps* caps16 = gst_caps_new_simple ("audio/x-raw",
+                                         "format", G_TYPE_STRING, "S16LE",
+                                         NULL);
+
+  GstCaps* caps32 = gst_caps_new_simple ("audio/x-raw",
+                                         "format", G_TYPE_STRING, "F32LE",
+                                         NULL);
+
   if (mono_playback_) {
     gst_caps_set_simple(caps32, "channels", G_TYPE_INT, 1, nullptr);
   }
@@ -398,15 +384,10 @@
   gst_caps_unref(caps32);
 
   // Link the outputs of tee to the queues on each path.
-<<<<<<< HEAD
-  gst_pad_link(gst_element_get_request_pad(tee, "src_%u"), gst_element_get_static_pad(probe_queue, "sink"));
-  gst_pad_link(gst_element_get_request_pad(tee, "src_%u"), gst_element_get_static_pad(audio_queue, "sink"));
-=======
-  gst_pad_link(gst_element_get_request_pad(tee, "src%d"),
+  gst_pad_link(gst_element_get_request_pad(tee, "src_%d"),
                gst_element_get_static_pad(probe_queue, "sink"));
-  gst_pad_link(gst_element_get_request_pad(tee, "src%d"),
+  gst_pad_link(gst_element_get_request_pad(tee, "src_%d"),
                gst_element_get_static_pad(audio_queue, "sink"));
->>>>>>> 0cd3d9b3
 
   // Link replaygain elements if enabled.
   if (rg_enabled_) {
@@ -420,19 +401,13 @@
                         audiosink_, nullptr);
 
   // Add probes and handlers.
-<<<<<<< HEAD
-  gst_pad_add_probe(gst_element_get_static_pad(probe_converter, "src"), GST_PAD_PROBE_TYPE_BUFFER, &HandoffCallback, this, NULL);
-  gst_bus_set_sync_handler(
-      gst_pipeline_get_bus(GST_PIPELINE(pipeline_)), BusCallbackSync, this, NULL);
-  bus_cb_id_ = gst_bus_add_watch(gst_pipeline_get_bus(GST_PIPELINE(pipeline_)), BusCallback, this);
-=======
   gst_pad_add_buffer_probe(gst_element_get_static_pad(probe_converter, "src"),
-                           G_CALLBACK(HandoffCallback), this);
+                           GST_PAD_PROBE_TYPE_BUFFER,
+                           HandoffCallback, this, nullptr);
   gst_bus_set_sync_handler(gst_pipeline_get_bus(GST_PIPELINE(pipeline_)),
-                           BusCallbackSync, this);
+                           BusCallbackSync, this, nullptr);
   bus_cb_id_ = gst_bus_add_watch(gst_pipeline_get_bus(GST_PIPELINE(pipeline_)),
-                                 BusCallback, this);
->>>>>>> 0cd3d9b3
+                                 BusCallback, this, nullptr);
 
   MaybeLinkDecodeToAudio();
 
@@ -489,13 +464,9 @@
 
 GstEnginePipeline::~GstEnginePipeline() {
   if (pipeline_) {
-<<<<<<< HEAD
     gst_bus_set_sync_handler(
-        gst_pipeline_get_bus(GST_PIPELINE(pipeline_)), NULL, NULL, NULL);
-=======
-    gst_bus_set_sync_handler(gst_pipeline_get_bus(GST_PIPELINE(pipeline_)),
-                             nullptr, nullptr);
->>>>>>> 0cd3d9b3
+        gst_pipeline_get_bus(GST_PIPELINE(pipeline_)),
+        nullptr, nullptr, nullptr);
     g_source_remove(bus_cb_id_);
     gst_element_set_state(pipeline_, GST_STATE_NULL);
     gst_object_unref(GST_OBJECT(pipeline_));
@@ -580,16 +551,7 @@
     const GValue* val = gst_message_get_stream_status_object(msg);
     if (G_VALUE_TYPE(val) == GST_TYPE_TASK) {
       GstTask* task = static_cast<GstTask*>(g_value_get_object(val));
-<<<<<<< HEAD
       gst_task_set_enter_callback(task, &TaskEnterCallback, this, NULL);
-=======
-
-      GstTaskThreadCallbacks callbacks;
-      memset(&callbacks, 0, sizeof(callbacks));
-      callbacks.enter_thread = TaskEnterCallback;
-
-      gst_task_set_thread_callbacks(task, &callbacks, this, nullptr);
->>>>>>> 0cd3d9b3
     }
   }
 }
@@ -752,13 +714,9 @@
   }
 }
 
-<<<<<<< HEAD
-GstPadProbeReturn GstEnginePipeline::HandoffCallback(
-    GstPad*, GstPadProbeInfo* info, gpointer self) {
-=======
-bool GstEnginePipeline::HandoffCallback(GstPad*, GstBuffer* buf,
-                                        gpointer self) {
->>>>>>> 0cd3d9b3
+GstPadProbeReturn GstEnginePipeline::HandoffCallback(GstPad*,
+                                                     GstPadProbeInfo* info,
+                                                     gpointer self) {
   GstEnginePipeline* instance = reinterpret_cast<GstEnginePipeline*>(self);
   GstBuffer* buf = gst_pad_probe_info_get_buffer(info);
 
@@ -821,35 +779,21 @@
   return GST_PAD_PROBE_OK;
 }
 
-<<<<<<< HEAD
-GstPadProbeReturn GstEnginePipeline::EventHandoffCallback(
-    GstPad*, GstPadProbeInfo* info, gpointer self) {
-=======
-bool GstEnginePipeline::EventHandoffCallback(GstPad*, GstEvent* e,
-                                             gpointer self) {
->>>>>>> 0cd3d9b3
+GstPadProbeReturn GstEnginePipeline::EventHandoffCallback(GstPad*,
+                                                          GstPadProbeInfo* info,
+                                                          gpointer self) {
   GstEnginePipeline* instance = reinterpret_cast<GstEnginePipeline*>(self);
   GstEvent* e = gst_pad_probe_info_get_event(info);
 
   qLog(Debug) << instance->id() << "event" << GST_EVENT_TYPE_NAME(e);
 
-<<<<<<< HEAD
-  if (GST_EVENT_TYPE(e) == GST_EVENT_SEGMENT && !instance->segment_start_received_) {
-    // The segment start time is used to calculate the proper offset of data
-    // buffers from the start of the stream
-    const GstSegment* segment = NULL;
-    gst_event_parse_segment(e, &segment);
-    instance->segment_start_ = segment->start;
-=======
-  if (GST_EVENT_TYPE(e) == GST_EVENT_NEWSEGMENT &&
+  if (GST_EVENT_TYPE(e) == GST_EVENT_SEGMENT &&
       !instance->segment_start_received_) {
     // The segment start time is used to calculate the proper offset of data
     // buffers from the start of the stream
-    gint64 start = 0;
-    gst_event_parse_new_segment(e, nullptr, nullptr, nullptr, &start, nullptr,
-                                nullptr);
-    instance->segment_start_ = start;
->>>>>>> 0cd3d9b3
+    const GstSegment* segment = nullptr;
+    gst_event_parse_segment(e, &segment);
+    instance->segment_start_ = segment->start;
     instance->segment_start_received_ = true;
 
     if (instance->emit_track_ended_on_segment_start_) {
@@ -960,11 +904,7 @@
 
 qint64 GstEnginePipeline::length() const {
   gint64 value = 0;
-<<<<<<< HEAD
   gst_element_query_duration(pipeline_, GST_FORMAT_TIME, &value);
-=======
-  gst_element_query_duration(pipeline_, &fmt, &value);
->>>>>>> 0cd3d9b3
 
   return value;
 }
@@ -1025,15 +965,9 @@
     else
       gain *= 0.12;
 
-<<<<<<< HEAD
     GstObject* band = GST_OBJECT(
         gst_child_proxy_get_child_by_index(GST_CHILD_PROXY(equalizer_), i));
-    g_object_set(G_OBJECT(band), "gain", gain, NULL);
-=======
-    GstObject* band =
-        gst_child_proxy_get_child_by_index(GST_CHILD_PROXY(equalizer_), i);
     g_object_set(G_OBJECT(band), "gain", gain, nullptr);
->>>>>>> 0cd3d9b3
     g_object_unref(G_OBJECT(band));
   }
 
