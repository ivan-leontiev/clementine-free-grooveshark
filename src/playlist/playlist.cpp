--- conflicted
+++ resolved
@@ -470,30 +470,21 @@
   if (!album_only) {
     ++i;
 
-<<<<<<< HEAD
-    // Advance i until we find any track that is in the filter
-    while (i < virtual_items_.count() && !FilterContainsVirtualIndex(i)) ++i;
-=======
     // Advance i until we find any track that is in the filter, skipping
     // the selected to be skipped
     while (i < virtual_items_.count() &&
         (!FilterContainsVirtualIndex(i) || item_at(virtual_items_[i])->GetShouldSkip())) {
       ++i;
     }
->>>>>>> c0132b2e
     return i;
   }
 
   // We need to advance i until we get something else on the same album
   Song last_song = current_item_metadata();
-<<<<<<< HEAD
-  for (int j = i + 1; j < virtual_items_.count(); ++j) {
-=======
   for (int j=i+1 ; j<virtual_items_.count(); ++j) {
     if (item_at(virtual_items_[j])->GetShouldSkip()) {
       continue;
     }
->>>>>>> c0132b2e
     Song this_song = item_at(virtual_items_[j])->Metadata();
     if (((last_song.is_compilation() && this_song.is_compilation()) ||
          last_song.artist() == this_song.artist()) &&
@@ -526,25 +517,17 @@
     --i;
 
     // Decrement i until we find any track that is in the filter
-<<<<<<< HEAD
-    while (i >= 0 && !FilterContainsVirtualIndex(i)) --i;
-=======
     while (i>=0 && (!FilterContainsVirtualIndex(i) || item_at(virtual_items_[i])->GetShouldSkip()))
       --i;
->>>>>>> c0132b2e
     return i;
   }
 
   // We need to decrement i until we get something else on the same album
   Song last_song = current_item_metadata();
-<<<<<<< HEAD
-  for (int j = i - 1; j >= 0; --j) {
-=======
   for (int j=i-1 ; j>=0; --j) {
     if (item_at(virtual_items_[j])->GetShouldSkip()) {
       continue;
     }
->>>>>>> c0132b2e
     Song this_song = item_at(virtual_items_[j])->Metadata();
     if (((last_song.is_compilation() && this_song.is_compilation()) ||
          last_song.artist() == this_song.artist()) &&
