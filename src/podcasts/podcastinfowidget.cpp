--- conflicted
+++ resolved
@@ -38,11 +38,7 @@
   label_palette.setColor(QPalette::WindowText,
                          light ? color.darker(150) : color.lighter(125));
 
-<<<<<<< HEAD
   for (QLabel* label : findChildren<QLabel*>()) {
-=======
-  for (QLabel * label : findChildren<QLabel*>()) {
->>>>>>> f6941726
     if (label->property("field_label").toBool()) {
       label->setPalette(label_palette);
     }
