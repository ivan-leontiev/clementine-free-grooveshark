/* This file is part of Clementine.
   Copyright 2012, David Sansome <me@davidsansome.com>

   Clementine is free software: you can redistribute it and/or modify
   it under the terms of the GNU General Public License as published by
   the Free Software Foundation, either version 3 of the License, or
   (at your option) any later version.

   Clementine is distributed in the hope that it will be useful,
   but WITHOUT ANY WARRANTY; without even the implied warranty of
   MERCHANTABILITY or FITNESS FOR A PARTICULAR PURPOSE.  See the
   GNU General Public License for more details.

   You should have received a copy of the GNU General Public License
   along with Clementine.  If not, see <http://www.gnu.org/licenses/>.
*/

#include "gpoddersync.h"
#include "podcastbackend.h"
#include "podcasturlloader.h"
#include "core/application.h"
#include "core/closure.h"
#include "core/logging.h"
#include "core/network.h"
#include "core/qhash_qurl.h"
#include "core/timeconstants.h"
#include "core/utilities.h"

#include <QCoreApplication>
#include <QHostInfo>
#include <QNetworkAccessManager>
#include <QSettings>
#include <QTimer>

const char* GPodderSync::kSettingsGroup = "Podcasts";
const int GPodderSync::kFlushUpdateQueueDelay = 30 * kMsecPerSec;  // 30 seconds
const int GPodderSync::kGetUpdatesInterval =
    30 * 60 * kMsecPerSec;  // 30 minutes

GPodderSync::GPodderSync(Application* app, QObject* parent)
    : QObject(parent),
      app_(app),
      network_(new NetworkAccessManager(this)),
      backend_(app_->podcast_backend()),
      loader_(new PodcastUrlLoader(this)),
      get_updates_timer_(new QTimer(this)),
      flush_queue_timer_(new QTimer(this)),
      flushing_queue_(false) {
  ReloadSettings();
  LoadQueue();

  connect(app_, SIGNAL(SettingsChanged()), SLOT(ReloadSettings()));
  connect(backend_, SIGNAL(SubscriptionAdded(Podcast)),
          SLOT(SubscriptionAdded(Podcast)));
  connect(backend_, SIGNAL(SubscriptionRemoved(Podcast)),
          SLOT(SubscriptionRemoved(Podcast)));

  get_updates_timer_->setInterval(kGetUpdatesInterval);
  connect(get_updates_timer_, SIGNAL(timeout()), SLOT(GetUpdatesNow()));

  flush_queue_timer_->setInterval(kFlushUpdateQueueDelay);
  flush_queue_timer_->setSingleShot(true);
  connect(flush_queue_timer_, SIGNAL(timeout()), SLOT(FlushUpdateQueue()));

  if (is_logged_in()) {
    GetUpdatesNow();
    flush_queue_timer_->start();
    get_updates_timer_->start();
  }
}

GPodderSync::~GPodderSync() {}

QString GPodderSync::DeviceId() {
  return QString("%1-%2")
      .arg(qApp->applicationName(), QHostInfo::localHostName())
      .toLower();
}

QString GPodderSync::DefaultDeviceName() {
  return tr("%1 on %2")
      .arg(qApp->applicationName(), QHostInfo::localHostName());
}

bool GPodderSync::is_logged_in() const {
  return !username_.isEmpty() && !password_.isEmpty() && api_;
}

void GPodderSync::ReloadSettings() {
  QSettings s;
  s.beginGroup(kSettingsGroup);

  username_ = s.value("gpodder_username").toString();
  password_ = s.value("gpodder_password").toString();
  last_successful_get_ = s.value("gpodder_last_get").toDateTime();

  if (!username_.isEmpty() && !password_.isEmpty()) {
    api_.reset(new mygpo::ApiRequest(username_, password_, network_));
  }
}

QNetworkReply* GPodderSync::Login(const QString& username,
                                  const QString& password,
                                  const QString& device_name) {
  api_.reset(new mygpo::ApiRequest(username, password, network_));

  QNetworkReply* reply = api_->renameDevice(
      username, DeviceId(), device_name,
      Utilities::IsLaptop() ? mygpo::Device::LAPTOP : mygpo::Device::DESKTOP);
  NewClosure(reply, SIGNAL(finished()), this,
             SLOT(LoginFinished(QNetworkReply*, QString, QString)), reply,
             username, password);
  return reply;
}

void GPodderSync::LoginFinished(QNetworkReply* reply, const QString& username,
                                const QString& password) {
  reply->deleteLater();

  if (reply->error() == QNetworkReply::NoError) {
    username_ = username;
    password_ = password;

    QSettings s;
    s.beginGroup(kSettingsGroup);
    s.setValue("gpodder_username", username);
    s.setValue("gpodder_password", password);

    DoInitialSync();
  } else {
    api_.reset();
  }
}

void GPodderSync::Logout() {
  QSettings s;
  s.beginGroup(kSettingsGroup);
  s.remove("gpodder_username");
  s.remove("gpodder_password");
  s.remove("gpodder_last_get");

  api_.reset();
}

void GPodderSync::GetUpdatesNow() {
  if (!is_logged_in()) return;

  qlonglong timestamp = 0;
  if (last_successful_get_.isValid()) {
    timestamp = last_successful_get_.toTime_t();
  }

  mygpo::DeviceUpdatesPtr reply(
      api_->deviceUpdates(username_, DeviceId(), timestamp));
  NewClosure(reply, SIGNAL(finished()), this,
             SLOT(DeviceUpdatesFinished(mygpo::DeviceUpdatesPtr)), reply);
  NewClosure(reply, SIGNAL(parseError()), this,
             SLOT(DeviceUpdatesFailed(mygpo::DeviceUpdatesPtr)), reply);
  NewClosure(reply, SIGNAL(requestError(QNetworkReply::NetworkError)), this,
             SLOT(DeviceUpdatesFailed(mygpo::DeviceUpdatesPtr)), reply);
}

void GPodderSync::DeviceUpdatesFailed(mygpo::DeviceUpdatesPtr reply) {
  qLog(Warning) << "Failed to get gpodder.net device updates";
}

void GPodderSync::DeviceUpdatesFinished(mygpo::DeviceUpdatesPtr reply) {
  // Remember episode actions for each podcast, so when we add a new podcast
  // we can apply the actions immediately.
  QMap<QUrl, QList<mygpo::EpisodePtr> > episodes_by_podcast;
  for (mygpo::EpisodePtr episode : reply->updateList()) {
    episodes_by_podcast[episode->podcastUrl()].append(episode);
  }

  for (mygpo::PodcastPtr podcast : reply->addList()) {
    const QUrl url(podcast->url());

    // Are we subscribed to this podcast already?
    Podcast existing_podcast = backend_->GetSubscriptionByUrl(url);
    if (existing_podcast.is_valid()) {
      // Just apply actions to this existing podcast
      ApplyActions(episodes_by_podcast[url],
                   existing_podcast.mutable_episodes());
      backend_->UpdateEpisodes(existing_podcast.episodes());
      continue;
    }

    // Start loading the podcast.  Remember actions and apply them after we
    // have a list of the episodes.
    PodcastUrlLoaderReply* loader_reply = loader_->Load(url);
    NewClosure(loader_reply, SIGNAL(Finished(bool)), this,
               SLOT(NewPodcastLoaded(PodcastUrlLoaderReply*, QUrl,
                                     QList<mygpo::EpisodePtr>)),
               loader_reply, url, episodes_by_podcast[url]);
  }

  // Unsubscribe from podcasts that were removed.
  for (const QUrl& url : reply->removeList()) {
    backend_->Unsubscribe(backend_->GetSubscriptionByUrl(url));
  }

  last_successful_get_ = QDateTime::currentDateTime();

  QSettings s;
  s.beginGroup(kSettingsGroup);
  s.setValue("gpodder_last_get", last_successful_get_);
}

void GPodderSync::NewPodcastLoaded(PodcastUrlLoaderReply* reply,
                                   const QUrl& url,
                                   const QList<mygpo::EpisodePtr>& actions) {
  reply->deleteLater();

  if (!reply->is_success()) {
    qLog(Warning) << "Error fetching podcast at" << url << ":"
                  << reply->error_text();
    return;
  }

  if (reply->result_type() != PodcastUrlLoaderReply::Type_Podcast) {
    qLog(Warning) << "The URL" << url << "no longer contains a podcast";
    return;
  }

  // Apply the actions to the episodes in the podcast.
  for (Podcast podcast : reply->podcast_results()) {
    ApplyActions(actions, podcast.mutable_episodes());

    // Add the subscription
    backend_->Subscribe(&podcast);
  }
}

void GPodderSync::ApplyActions(
    const QList<QSharedPointer<mygpo::Episode> >& actions,
    PodcastEpisodeList* episodes) {
  for (PodcastEpisodeList::iterator it = episodes->begin();
       it != episodes->end(); ++it) {
    // Find an action for this episode
    for (mygpo::EpisodePtr action : actions) {
      if (action->url() != it->url()) continue;

      switch (action->status()) {
        case mygpo::Episode::PLAY:
        case mygpo::Episode::DOWNLOAD:
          it->set_listened(true);
          break;

        default:
          break;
      }
      break;
    }
  }
}

void GPodderSync::SubscriptionAdded(const Podcast& podcast) {
  if (!is_logged_in()) return;

  const QUrl& url = podcast.url();

  queued_remove_subscriptions_.remove(url);
  queued_add_subscriptions_.insert(url);

  SaveQueue();
  flush_queue_timer_->start();
}

void GPodderSync::SubscriptionRemoved(const Podcast& podcast) {
  if (!is_logged_in()) return;

  const QUrl& url = podcast.url();

  queued_remove_subscriptions_.insert(url);
  queued_add_subscriptions_.remove(url);

  SaveQueue();
  flush_queue_timer_->start();
}

namespace {
template <typename T>
void WriteContainer(const T& container, QSettings* s, const char* array_name,
                    const char* item_name) {
  s->beginWriteArray(array_name, container.count());
  int index = 0;
<<<<<<< HEAD
  for (const typename T::value_type& item : container) {
=======
  for (const auto& item : container) {
>>>>>>> f6941726
    s->setArrayIndex(index++);
    s->setValue(item_name, item);
  }
  s->endArray();
}

template <typename T>
void ReadContainer(T* container, QSettings* s, const char* array_name,
                   const char* item_name) {
  container->clear();
  const int count = s->beginReadArray(array_name);
  for (int i = 0; i < count; ++i) {
    s->setArrayIndex(i);
    *container << s->value(item_name).value<typename T::value_type>();
  }
  s->endArray();
}
}  // namespace

void GPodderSync::SaveQueue() {
  QSettings s;
  s.beginGroup(kSettingsGroup);

  WriteContainer(queued_add_subscriptions_, &s,
                 "gpodder_queued_add_subscriptions", "url");
  WriteContainer(queued_remove_subscriptions_, &s,
                 "gpodder_queued_remove_subscriptions", "url");
}

void GPodderSync::LoadQueue() {
  QSettings s;
  s.beginGroup(kSettingsGroup);

  ReadContainer(&queued_add_subscriptions_, &s,
                "gpodder_queued_add_subscriptions", "url");
  ReadContainer(&queued_remove_subscriptions_, &s,
                "gpodder_queued_remove_subscriptions", "url");
}

void GPodderSync::FlushUpdateQueue() {
  if (!is_logged_in() || flushing_queue_) return;

  QSet<QUrl> all_urls =
      queued_add_subscriptions_ + queued_remove_subscriptions_;
  if (all_urls.isEmpty()) return;

  flushing_queue_ = true;
  mygpo::AddRemoveResultPtr reply(api_->addRemoveSubscriptions(
      username_, DeviceId(), queued_add_subscriptions_.toList(),
      queued_remove_subscriptions_.toList()));

  qLog(Info) << "Sending" << all_urls.count() << "changes to gpodder.net";

  NewClosure(reply, SIGNAL(finished()), this,
             SLOT(AddRemoveFinished(mygpo::AddRemoveResultPtr, QList<QUrl>)),
             reply, all_urls.toList());
  NewClosure(reply, SIGNAL(parseError()), this,
             SLOT(AddRemoveFailed(mygpo::AddRemoveResultPtr)), reply);
  NewClosure(reply, SIGNAL(requestError(QNetworkReply::NetworkError)), this,
             SLOT(AddRemoveFailed(mygpo::AddRemoveResultPtr)), reply);
}

void GPodderSync::AddRemoveFailed(mygpo::AddRemoveResultPtr reply) {
  flushing_queue_ = false;
  qLog(Warning) << "Failed to update gpodder.net subscriptions";
}

void GPodderSync::AddRemoveFinished(mygpo::AddRemoveResultPtr reply,
                                    const QList<QUrl>& affected_urls) {
  flushing_queue_ = false;

  // Remove the URLs from the queue.
  for (const QUrl& url : affected_urls) {
    queued_add_subscriptions_.remove(url);
    queued_remove_subscriptions_.remove(url);
  }

  SaveQueue();

  // Did more change in the mean time?
  if (!queued_add_subscriptions_.isEmpty() ||
      !queued_remove_subscriptions_.isEmpty()) {
    flush_queue_timer_->start();
  }
}

void GPodderSync::DoInitialSync() {
  // Get updates from the server
  GetUpdatesNow();
  get_updates_timer_->start();

  // Send our complete list of subscriptions
  queued_remove_subscriptions_.clear();
  queued_add_subscriptions_.clear();
  for (const Podcast& podcast : backend_->GetAllSubscriptions()) {
    queued_add_subscriptions_.insert(podcast.url());
  }

  SaveQueue();
  FlushUpdateQueue();
}<|MERGE_RESOLUTION|>--- conflicted
+++ resolved
@@ -284,11 +284,7 @@
                     const char* item_name) {
   s->beginWriteArray(array_name, container.count());
   int index = 0;
-<<<<<<< HEAD
-  for (const typename T::value_type& item : container) {
-=======
   for (const auto& item : container) {
->>>>>>> f6941726
     s->setArrayIndex(index++);
     s->setValue(item_name, item);
   }
