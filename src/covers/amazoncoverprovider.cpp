/* This file is part of Clementine.
   Copyright 2010, David Sansome <me@davidsansome.com>

   Clementine is free software: you can redistribute it and/or modify
   it under the terms of the GNU General Public License as published by
   the Free Software Foundation, either version 3 of the License, or
   (at your option) any later version.

   Clementine is distributed in the hope that it will be useful,
   but WITHOUT ANY WARRANTY; without even the implied warranty of
   MERCHANTABILITY or FITNESS FOR A PARTICULAR PURPOSE.  See the
   GNU General Public License for more details.

   You should have received a copy of the GNU General Public License
   along with Clementine.  If not, see <http://www.gnu.org/licenses/>.
*/

#include "amazoncoverprovider.h"
#include "core/closure.h"
#include "core/logging.h"
#include "core/network.h"
#include "core/utilities.h"

#include <QDateTime>
#include <QNetworkReply>
#include <QStringList>
#include <QXmlStreamReader>

// Amazon has a web crawler that looks for access keys in public source code,
// so we apply some sophisticated encryption to these keys.
const char* AmazonCoverProvider::kAccessKeyB64 = "QUtJQUlRSDI2UlZNNlVaNFdBNlE=";
const char* AmazonCoverProvider::kSecretAccessKeyB64 =
    "ZTQ2UGczM0JRNytDajd4MWR6eFNvODVFd2tpdi9FbGVCcUZjMkVmMQ==";
const char* AmazonCoverProvider::kUrl = "http://ecs.amazonaws.com/onca/xml";
const char* AmazonCoverProvider::kAssociateTag = "clemmusiplay-20";

AmazonCoverProvider::AmazonCoverProvider(QObject* parent)
  : CoverProvider("Amazon", parent),
    network_(new NetworkAccessManager(this))
{
}

bool AmazonCoverProvider::StartSearch(const QString& artist, const QString& album, int id) {
  // Must be sorted by parameter name
<<<<<<< HEAD
  Utilities::ArgList args = Utilities::ArgList()
      << Utilities::Arg("AWSAccessKeyId", kAccessKey)
      << Utilities::Arg("AssociateTag", kAssociateTag)
      << Utilities::Arg("Keywords", artist + " " + album)
      << Utilities::Arg("Operation", "ItemSearch")
      << Utilities::Arg("ResponseGroup", "Images")
      << Utilities::Arg("SearchIndex", "All")
      << Utilities::Arg("Service", "AWSECommerceService")
      << Utilities::Arg("Timestamp", QDateTime::currentDateTime().toString("yyyy-MM-ddThh:mm:ss.zzzZ"))
      << Utilities::Arg("Version", "2009-11-01");

  Utilities::EncodedArgList encoded_args;
=======
  ArgList args = ArgList()
      << Arg("AWSAccessKeyId", QByteArray::fromBase64(kAccessKeyB64))
      << Arg("AssociateTag", kAssociateTag)
      << Arg("Keywords", artist + " " + album)
      << Arg("Operation", "ItemSearch")
      << Arg("ResponseGroup", "Images")
      << Arg("SearchIndex", "All")
      << Arg("Service", "AWSECommerceService")
      << Arg("Timestamp", QDateTime::currentDateTime().toString("yyyy-MM-ddThh:mm:ss.zzzZ"))
      << Arg("Version", "2009-11-01");

  EncodedArgList encoded_args;
  QStringList query_items;
>>>>>>> 99f55ffc

  // Encode the arguments
  QString query_items = Utilities::UrlEncode(args, &encoded_args);

  // Sign the request
  QUrl url(kUrl);

  const QByteArray data_to_sign = QString("GET\n%1\n%2\n%3").arg(
<<<<<<< HEAD
        url.host(), url.path(), query_items).toAscii();
  const QByteArray signature(Utilities::HmacSha256(kSecretAccessKey, data_to_sign));
=======
        url.host(), url.path(), query_items.join("&")).toAscii();
  const QByteArray signature(Utilities::HmacSha256(
        QByteArray::fromBase64(kSecretAccessKeyB64), data_to_sign));
>>>>>>> 99f55ffc

  // Add the signature to the request
  encoded_args << Utilities::EncodedArg
      ("Signature", QUrl::toPercentEncoding(signature.toBase64()));
  url.setEncodedQueryItems(encoded_args);

  QNetworkReply* reply = network_->get(QNetworkRequest(url));
  NewClosure(reply, SIGNAL(finished()),
             this, SLOT(QueryFinished(QNetworkReply*, int)),
             reply, id);

  return true;
}

void AmazonCoverProvider::QueryFinished(QNetworkReply* reply, int id) {
  reply->deleteLater();

  CoverSearchResults results;

  QXmlStreamReader reader(reply);
  while (!reader.atEnd()) {
    reader.readNext();
    if (reader.tokenType() == QXmlStreamReader::StartElement &&
        reader.name() == "Item") {
      ReadItem(&reader, &results);
    }
  }

  emit SearchFinished(id, results);
}

void AmazonCoverProvider::ReadItem(QXmlStreamReader* reader, CoverSearchResults* results) {
  while (!reader->atEnd()) {
    switch (reader->readNext()) {
    case QXmlStreamReader::StartElement:
      if (reader->name() == "LargeImage") {
        ReadLargeImage(reader, results);
      } else {
        reader->skipCurrentElement();
      }
      break;

    case QXmlStreamReader::EndElement:
      return;

    default:
      break;
    }
  }
}

void AmazonCoverProvider::ReadLargeImage(QXmlStreamReader* reader, CoverSearchResults* results) {
  while (!reader->atEnd()) {
    switch (reader->readNext()) {
    case QXmlStreamReader::StartElement:
      if (reader->name() == "URL") {
        CoverSearchResult result;
        result.image_url = QUrl(reader->readElementText());
        results->append(result);
      } else {
        reader->skipCurrentElement();
      }
      break;

    case QXmlStreamReader::EndElement:
      return;

    default:
      break;
    }
  }
}<|MERGE_RESOLUTION|>--- conflicted
+++ resolved
@@ -42,9 +42,8 @@
 
 bool AmazonCoverProvider::StartSearch(const QString& artist, const QString& album, int id) {
   // Must be sorted by parameter name
-<<<<<<< HEAD
   Utilities::ArgList args = Utilities::ArgList()
-      << Utilities::Arg("AWSAccessKeyId", kAccessKey)
+      << Utilities::Arg("AWSAccessKeyId", QByteArray::fromBase64(kAccessKeyB64))
       << Utilities::Arg("AssociateTag", kAssociateTag)
       << Utilities::Arg("Keywords", artist + " " + album)
       << Utilities::Arg("Operation", "ItemSearch")
@@ -55,21 +54,6 @@
       << Utilities::Arg("Version", "2009-11-01");
 
   Utilities::EncodedArgList encoded_args;
-=======
-  ArgList args = ArgList()
-      << Arg("AWSAccessKeyId", QByteArray::fromBase64(kAccessKeyB64))
-      << Arg("AssociateTag", kAssociateTag)
-      << Arg("Keywords", artist + " " + album)
-      << Arg("Operation", "ItemSearch")
-      << Arg("ResponseGroup", "Images")
-      << Arg("SearchIndex", "All")
-      << Arg("Service", "AWSECommerceService")
-      << Arg("Timestamp", QDateTime::currentDateTime().toString("yyyy-MM-ddThh:mm:ss.zzzZ"))
-      << Arg("Version", "2009-11-01");
-
-  EncodedArgList encoded_args;
-  QStringList query_items;
->>>>>>> 99f55ffc
 
   // Encode the arguments
   QString query_items = Utilities::UrlEncode(args, &encoded_args);
@@ -78,14 +62,9 @@
   QUrl url(kUrl);
 
   const QByteArray data_to_sign = QString("GET\n%1\n%2\n%3").arg(
-<<<<<<< HEAD
         url.host(), url.path(), query_items).toAscii();
-  const QByteArray signature(Utilities::HmacSha256(kSecretAccessKey, data_to_sign));
-=======
-        url.host(), url.path(), query_items.join("&")).toAscii();
   const QByteArray signature(Utilities::HmacSha256(
         QByteArray::fromBase64(kSecretAccessKeyB64), data_to_sign));
->>>>>>> 99f55ffc
 
   // Add the signature to the request
   encoded_args << Utilities::EncodedArg
