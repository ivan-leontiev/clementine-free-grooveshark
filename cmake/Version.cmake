--- conflicted
+++ resolved
@@ -7,11 +7,7 @@
 # set(CLEMENTINE_VERSION_PRERELEASE rc4)
 
 # This should be set to OFF in a release branch
-<<<<<<< HEAD
 set(INCLUDE_GIT_REVISION ON)
-=======
-set(INCLUDE_GIT_REVISION OFF)
->>>>>>> 5b4b06f6
 
 # Rules about version number comparison on different platforms:
 #   Debian:
