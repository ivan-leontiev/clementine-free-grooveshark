--- conflicted
+++ resolved
@@ -21,15 +21,11 @@
   core/workerpool.h
 )
 
-<<<<<<< HEAD
-qt5_wrap_cpp(MOC ${HEADERS})
-=======
 if(APPLE)
   list(APPEND SOURCES core/scoped_nsautorelease_pool.mm)
 endif(APPLE)
 
-qt4_wrap_cpp(MOC ${HEADERS})
->>>>>>> 6ecd4701
+qt5_wrap_cpp(MOC ${HEADERS})
 
 add_library(libclementine-common STATIC
   ${SOURCES}
